--- conflicted
+++ resolved
@@ -31,9 +31,6 @@
    applications. This tool is actively used to enhance circuit reliability and error detection in harsh radiation 
    environments.
 
-   Circuit representations come in a variety of formats, each having unique requirements. SpyDrNet aims to provide the
-   flexibility needed to meet the demands of a wide variety of structural netlist representations.
-
 .. class:: keywords
 
    Hardware Design, Netlists, SpyDrNet, EDIF
@@ -54,8 +51,6 @@
 circuit component is unknown, it is treated as a blackbox. Primitive or basic components and blackboxes are viewed as leaf 
 cells, modules, or definitions, which can then be instanced individually into larger non-leaf definitions. These 
 definitions contains wires, nets, buses, or cables that together connect ports or pins on instances or on the definition
-<<<<<<< HEAD
-itself. Definitions can be organized into libraries to keep things neat and tidy.
 
 Netlists can be hierarchical or they can be flat (see Figure :ref:`hierarchyflat`). Hierarchical netlists contain 
 non-leaf instances, which instance a definition that contains additional instances. Flat netlists contain only leaf 
@@ -69,24 +64,12 @@
    :figclass: htbp
    
    A hierarchical netlist (left) versus a flat netlist (right). :label:`hierarchyflat`
-  
-=======
-itself. Instancing definitions within definitions provides hierarchy up to the top hierarchical instance and definitions
-can be further organized into libraries to keep things neat and tidy.
->>>>>>> 14e38ea8
 
 SpyDrNet provides a common framework for representing, querying, and modifying netlists from which application specific
 analysis and transformation functions can be built. The data structure used to represent netlists is designed to provide
 quick pointer access to neighboring elements and it is designed to be extensible so that format specific constructs can 
-<<<<<<< HEAD
-be stored along with the netlist for preservation when the netlist is exported. 
-
-.. SpyDrNet differs from most related tools in that its focus is on structural netlists as opposed to the synthesis or simulation of hardware description languages.
-=======
-be stored along with the netlist for preservation when the netlist is exported. These constructs allow for the 
-representation of a wide variety of netlist formats. SpyDrNet differs from most related tools
-in that its focus is on structural netlists as opposed to the synthesis or simulation of hardware description languages.
->>>>>>> 14e38ea8
+be stored along with the netlist for preservation when the netlist is exported. This ability supports the
+representation of a wide variety of netlist formats.
 
 SpyDrNet is currently implemented in pure Python and provides a Python interface so that it can easily integrate with
 other Python packages such as NetworkX :cite:`networkx` and PyEDA :cite:`pyeda`. These library packages have been used
