.. -*- mode: rst; mode: visual-line; fill-column: 9999; coding: utf-8 -*-

:author: Richard J. Gowers
:email: richardjgowers@gmail.com
:institution: University of Manchester, Manchester, UK
:institution: University of Edinburgh, Edinburgh, UK
:equal-contributor:

:author: Max Linke
:email: max.linke@biophys.mpg.de
:institution: Max Planck Institut für Biophysik, Frankfurt, Germany
:equal-contributor:

:author: Jonathan Barnoud
:email: j.barnoud@rug.nl
:institution: University of Groningen, Groningen, The Netherlands
:equal-contributor:

:author: Tyler J. E. Reddy
:email: tyler.reddy@bioch.ox.ac.uk
:institution: University of Oxford, Oxford, UK

:author: Manuel N. Melo
:email: m.n.melo@rug.nl
:institution: University of Groningen, Groningen, The Netherlands

:author: Sean L. Seyler
:email: slseyler@asu.edu
:institution: Arizona State University, Tempe, Arizona, USA

:author: Jan Domanski
:email: jan.domanski@bioch.ox.ac.uk
:institution: University of Oxford, Oxford, UK

:author: David L. Dotson
:email: dldotson@asu.edu
:institution: Arizona State University, Tempe, Arizona, USA

:author: Sébastien Buchoux
:email: sebastien.buchoux@u-picardie.fr
:institution: Université de Picardie Jules Verne, Amiens, France

:author: Ian M. Kenney
:email: Ian.Kenney@asu.edu
:institution: Arizona State University, Tempe, Arizona, USA


:author: Oliver Beckstein
:email: oliver.beckstein@asu.edu
:institution: Arizona State University, Tempe, Arizona, USA
:corresponding:

:bibliography: ``mdanalysis``


.. STYLE GUIDE
.. ===========
.. see https://github.com/MDAnalysis/scipy_proceedings/wiki
.. .
.. Writing
..  - use present tense
.. .
.. Formatting
..  - restructured text
..  - hard line breaks after complete sentences (after period)
..  - paragraphs: empty line (two hard line breaks)
.. .
.. Workflow
..  - use PRs (keep them small and manageable)


-------------------------------------------------------------------------------------
MDAnalysis: A Python Package for the Rapid Analysis of Molecular Dynamics Simulations
-------------------------------------------------------------------------------------

.. class:: abstract

MDAnalysis (http://mdanalysis.org) is a library for structural and temporal analysis of molecular dynamics (MD) simulation trajectories and individual protein structures.
MD simulations of biological molecules have become an important tool to elucidate the relationship between molecular structure and physiological function.
Simulations are performed with highly optimized software packages on HPC resources but most codes generate output trajectories in their own formats so that the development of new trajectory analysis algorithms is confined to specific user communities and widespread adoption and further development is delayed.
MDAnalysis addresses this problem by abstracting access to the raw simulation data and presenting a uniform object-oriented Python interface to the user.
It thus enables users to rapidly write code that is portable and immediately usable in virtually all biomolecular simulation communities.
The user interface and modular design work equally well in complex scripted workflows, as foundations for other packages, and for interactive and rapid prototyping work in IPython_  / Jupyter_ notebooks, especially together with molecular visualization provided by nglview_ and time series analysis with pandas_.
MDAnalysis is written in Python and Cython_ and uses NumPy_ arrays for easy interoperability with the wider scientific Python ecosystem.
It is widely used and forms the foundation for more specialized biomolecular simulation tools.
MDAnalysis is available under the GNU General Public License v2.

.. _IPython: http://ipython.org/
.. _Jupyter: http://jupyter.org/
.. _nglview: https://github.com/arose/nglview
.. _pandas: http://pandas.pydata.org/
.. _NumPy: http://www.numpy.org
.. _Cython: http://cython.org/

.. class:: keywords

   molecular dynamics simulations, science, chemistry, physics, biology


.. For example file, see ../00_vanderwalt/00_vanderwalt.rst
.. Shows how to do figures, maths, raw latex, tables, citations


Introduction
------------

.. initial copy and paste


Molecular dynamics (MD) simulations of biological molecules have become an important tool to elucidate the relationship between molecular structure and physiological function.
Simulations are performed with highly optimized software packages on HPC resources but most codes generate output trajectories in their own formats so that the development of new trajectory analysis algorithms is confined to specific user communities and widespread adoption and further development is delayed.
Typical trajectory sizes range from gigabytes to terabytes so it is typically not feasible to convert trajectories into a range of different formats just to use a tool that requires this specific format.
Instead, a framework is required that provides a common interface to raw simulation data.
Here we describe the MDAnalysis library :cite:`Michaud-Agrawal:2011fu` that addresses this problem by abstracting access to the raw simulation data.
MDAnalysis presents a uniform object-oriented Python interface to the user.
Since its original publication in 2011 :cite:`Michaud-Agrawal:2011fu`, MDAnalysis has been widely adopted and has undergone substantial changes.
Here we provide a short introduction to MDAnalysis and its capabilities and provide and overview over recent improvements.



Overview
--------

MDAnalysis is written in Python and Cython_ and uses NumPy_ arrays :cite:`Vanderwalt2011` for easy interoperability with the wider scientific Python ecosystem.
Although the primary dependency is NumPy_, other Python packages such as netcdf4_  and BioPython_ :cite:`Hamelryck:2003fv` also provide specialized functionality to the core of the library (Figure :ref:`fig:structure`).

.. figure:: figs/mdanalysis_structure.pdf

   Structure of the MDAnalysis package.
   MDAnalysis consists of the "core" with the *Universe* class as the primary entry point for users.
   The *MDAnalysis.analysis* package contains independent modules that make use of the core to implement a wide range of algorithms to analyze MD simulations.
   The *MDAnalysis.visualization* package contains a growing number of tools that are specifically geared towards calculating visual representations such as, for instance, streamlines of molecules. :label:`fig:structure`

MDAnalysis currently supports more than 25 different file formats and covers the vast majority of data formats that are used in the biomolecular simulation community, including the formats required and produced by the most popular packages NAMD, Amber, Gromacs, CHARMM, LAMMPS, DL_POLY, HOOMD.
The user interface provides "physics-based" abstractions (e.g. "atoms", "bonds", "molecules") of the data that can be easily manipulated by the user.
It hides the complexity of accessing data and frees the user from having to implement the details of different trajectory and topology file formats (which by themselves are often only poorly documented and just adhere to certain "community expectations" that can be difficult to understand for outsiders).

The user interface and modular design work equally well in complex scripted workflows, as foundations for other packages like ENCORE_ :cite:`Tiberti:2015fk` and ProtoMD_ :cite:`Somogyi:2016aa`, and for interactive and rapid prototyping work in IPython_ :cite:`Perez2007`/Jupyter_ notebooks, especially together with molecular visualization provided by nglview_ and time series analysis with pandas_ :cite:`McKinney2010`.
Since the original publication :cite:`Michaud-Agrawal:2011fu`, improvements in speed and data structures make it now possible to work with terabyte-sized trajectories containing up to ~10 million particles.
MDAnalysis also comes with specialized analysis classes in the ``MDAnalysis.analysis`` module that are unique to MDAnalysis such as *LeafletFinder*, a graph-based algorithm for the analysis of lipid bilayers :cite:`Michaud-Agrawal:2011fu`, or *Path Similarity Analysis* for the quantitative comparison of macromolecular conformational changes :cite:`Seyler:2015fk`.

MDAnalysis is available in source form under the GNU General Public License v2 from GitHub as `MDAnalysis/mdanalysis`_, and as PyPi_ and conda_ packages.
The documentation_ is extensive and includes an `introductory tutorial`_.
The develoment community is very active with more than five active core developers and many community contributions in every release.
We use modern software development practices :cite:`Wilson:2014aa,Stodden:2014tg` with continous integration (provided by *Travis CI*) and an extensive automated testsuite (containing over 3500 tests with >92% coverage for our core modules).
Development occurs on *GitHub* through pull requests that are reviewed by core developers and other contributors, supported by the results from the automated tests, test coverage reports provided by *Coveralls*, and *QuantifiedCode* code quality reports.
Users and developers communicate extensively on the `community mailing list`_ (*Google* groups) and the GitHub issue tracker; new users and developers are very welcome.
The development and release process is transparent to users.
Releases are numbered according to the `semantic versioning`_ convention so that users can immediately judge the impact of a new release on their existing code base, even without having to consult the CHANGELOG documentation.
Old code is slowly deprecated so that users have ample opportunity to update the code although we generally attempt to break as little code as possible.
When backwards-incompatible changes are inevitable, we provide tools (based on the Python standard library's *lib2to3*) to automatically refactor code or warn users of possible problems with their existing code.


.. _PyPi: https://pypi.python.org/pypi/MDAnalysis
.. _conda: https://anaconda.org/mdanalysis/dashboard
.. _community mailing list: https://groups.google.com/forum/#!forum/mdnalysis-discussion
.. _ENCORE: https://github.com/encore-similarity/encore
.. _ProtoMD: https://github.com/CTCNano/proto_md
.. _introductory tutorial: http://www.mdanalysis.org/MDAnalysisTutorial/
.. _documentation: http://docs.mdanalysis.org
.. _`MDAnalysis/mdanalysis`: https://github.com/MDAnalysis/mdanalysis
.. _semantic versioning: http://semver.org
.. _netcdf4: http://unidata.github.io/netcdf4-python/
.. _BioPython: http://biopython.org/wiki/Biopython

Basic Usage
-----------

The core object in MDAnalysis is the Universe which acts as a nexus for accessing all data contained within a simulation.
It is initialised by passing the filenames of the topology and trajectory files, with a multitude of different formats supported in these roles.
The topology acts as a description of all the particles in the system while the trajectory describes their behavior over time.

.. show loading a Universe and creating basic selections
.. check that this selection makes chemical sense!
.. code-block:: python

   import MDAnalysis as mda

   # Create a Universe based on simulation results
   u = mda.Universe('topol.tpr', 'traj.trr')

   # Create a selection of atoms to work with
   ag = u.atoms.select_atoms('backbone')

The select_atoms method allows for AtomGroups to be created using a human readable syntax which allows queries according to properties, logical statements and geometric criteria.

.. more selection examples, these include
.. logic operations (NOT AND)
.. geometry based (AROUND)
.. other group based (GROUP)
.. TODO (maybe): brackets, OR, cylinder/sphere?
.. code-block:: python

   # Select all solvent within a set distance from protein atoms
   ag = u.select_atoms('resname SOL and around 5.0 protein')

   # Select all heavy atoms in the first 20 residues
   ag = u.select_atoms('resid 1:20 and not prop mass < 10.0')

   # Use a preexisting AtomGroup as part of another selection
   sel1 = u.select_atoms('name N and not resname MET')
   sel2 = u.select_atoms('around 2.5 group Nsel', Nsel=sel1)

   # Perform a selection on another AtomGroup
   sel1 = u.select_atoms('around 5.0 protein')
   sel2 = sel1.select_atoms('type O')

The AtomGroup acts as a representation of a group of particles, with the properties of these particles made available as NumPy arrays.

.. accessing data from an atomgroup
.. topology data
.. trajectory data
.. code-block:: python

   ag.names
   ag.charges
   ag.positions
   ag.velocities
   ag.forces

The data from MD simulations comes in the form of a trajectory which is a frame by frame description of the motion of particles in the simulation.
Today trajectory data can often reach sizes of hundreds of GB.
Reading all these data into memory is slow and impractical.
To allow the analysis of such large simulations on an average workstation (or even laptop) MDAnalysis will only load a single frame of a trajectory into memory at any time.

The trajectory data can be accessed through the trajectory attribute of a Universe.
Changing the frame of the trajectory object updates the underlying arrays that AtomGroups point to.
In this way the positions attribute of an AtomGroup within the iteration over a trajectory will give access to the positions at each frame.
Through this approach only a single frame of data is present in memory at any time, allowing for large datasets, from half a million particles :cite:`Ingolfsson2014` to tens of millions, to be dissected with minimal resources.

.. show working with the trajectory object to access the time data
.. code-block:: python

   # the trajectory is an iterable object
   len(u.trajectory)

   # seek to a given frame
   u.trajectory[72]
   # iterate through every 10th frame
   for ts in u.trajectory[::10]:
       ag.positions


Analysis Module
---------------

In the ``MDAnalysis.analysis`` module we provide a large variety of standard analysis algorithms, like RMSD (root mean square distance) and RMSF (root mean square fluctuation) calculations, RMSD-optimized structural superposition :cite:`PuLiu_FastRMSD_2010`, native contacts :cite:`Best2013,Franklin2007`, or analysis of hydrogen bonds as well as unique algorithms, such as the *LeaftleftFinder* in ``MDAnalysis.analysis.leaflet`` :cite:`Michaud-Agrawal:2011fu` and *Path Similarity Analysis* (``MDAnalysis.analysis.psa``) :cite:`Seyler:2015fk`.
Historically these algorithms were contributed by various researchers as individual modules to satisfy their own needs but this lead to some fragmentation in the user interface.
We have recently started to unify the interface to the different algorithms with an `AnalysisBase` class.
Currently ``PersistenceLength``, ``InterRDF``, ``LinearDensity`` and ``Contacts`` analysis have been ported.
``PersistenceLength`` calculates the persistence length of a polymer, ``InterRDF`` calculates the pairwise radial distribution function inside of a molecule, ``LinearDensity`` generates a density along a given exis and ``Contacts`` analysis native contacts, as described in more detail below.
The API to these different algorithms is being unified with a common ``AnalysisBase`` class, with an emphasis on keeping it as generic and universal as possible so that it becomes easy to, for instance, parallelize analysis.
Most other tools hand the user analysis algorithms as black boxes.
We want to avoid that and allow the user to adapt an analysis to their needs.

The new ``Contacts`` class is a good example a generic API that allows easy adaptations of algorithms while still offering an easy setup for standard analysis types.
The ``Contacts`` class is calculating a contact map for atoms in a frame and compares it with a reference map using different metrics.
The used metric then decides which quantity is measued.
A common quantity is the fraction of native contacts, where native contacts are all atompairs that are close to each other in a reference structure.
The fraction of native contacts is often used in protein folding to determine when a protein is folded.
For native contacts two major types of metrics are considered: ones based on differentiable functions :cite:`Best2013` and ones based on hard cut-offs  :cite:`Franklin2007` (which we set as the default implementation).
We have designed the API to choose between the two metrics and pass user defined functions to develop new metrics or measure other quantities.
This generic interface allowed us to implement a "q1q2" analysis :cite:`Franklin2007` on top of the ``Contacts`` class.
Below is incomplete code example that shows how to implement a q1q2 analysis, the default value for the *method* kwarg is overwritten with a user defined method *radius_cut_q*.
A more detailed explantion can be found in the docs.

.. code-block:: python

   def radius_cut_q(r, r0, radius):
       y = r <= radius
       return y.sum() / r.size

   contacts = Contacts(u, selection,
                       (first_frame, last_frame),
                       radius=radius,
                       method=radius_cut_q,
                       start=start, stop=stop,
                       step=step,
                       kwargs={'radius': radius})

This type of flexible analysis algorithm paired with a collection of base classes allow quick and easy analysis of simulations as well as development of new ones.

New data Structures
-------------------

Originally MDAnalysis followed a strict object-oriented approach with a separate instance of an Atom object for each particle in the simulation data.
The AtomGroup then simply stored its contents as a list of these Atom instances.
With simulation data commonly containing 10\ :sup:`6` particles this solution did not scale well and so recently this design was overhauled to improve the scalability of MDAnalysis.

Because all Atoms have the same property fields (i.e. mass, position) it is possible to store this information as a single NumPy array for each property.
Now an AtomGroup can keep track of its contents as a simple integer array, which can be used to slice these property arrays to yield the relevant data.

Overall this approach means that the same number of Python objects are created for each Universe, with the number of particles only changing the size of the arrays.
This translates into a much smaller memory footprint (1.3 GB vs. 3.6 GB for a 10.1 M atom system) highlighting the memory cost of millions of simple Python objects.

This transformation of the data structures from an Array of Structs to a Struct of Arrays also better suits the typical access patterns within MDAnalysis.
It is quite common to compare a single property across many Atoms, but rarely are different properties within a single Atom compared.
Additionally, it is possible to utilise NumPy's faster indexing rather than using a list comprehension.
This new data structure has lead to performance improvements in our whole codebase.
<<<<<<< HEAD
The largest improvement is in accessing subsets of Atoms which is now over 40 times faster, see tab :ref:`tab:performance-accessing-gro`.
=======
The largest improvement is in accessing subsets of Atoms which is now over 40 times faster, see Table :ref:`tab:performance-slicing-atomgroup`.
>>>>>>> 3bc45289

.. table:: Performance comparison of subselecting an AtomGroup from an existing one using the new system against the old. Subselections were slices of the same size (82,056 atoms). Times are given in seconds, the test systems are vesicles using repeats from the `vesicle library`_. :cite:`Kenney:2015aa`. :label:`tab:performance-slicing-atomgroup`

      +----------+----------+----------+
      | # atoms  | v0.15.0  | v0.16.0  |
      +==========+==========+==========+
      | 1.75 M   | 0.019    | 0.00045  |
      +----------+----------+----------+
      | 3.50 M   | 0.018    | 0.00054  |
      +----------+----------+----------+
      | 10.1 M   | 0.017    | 0.00045  |
      +----------+----------+----------+

.. table:: Performance comparison of accessing attributes with new AtomGroup data structures compared with the old Atom classes. Times are given in seconds, the test systems are vesicles using repeats from the `vesicle library`_. :label:`tab:performance-accessing-attributes`

      +----------+----------+----------+
      | # atoms  | Old IMPL | new IMPL |
      +==========+==========+==========+
      | 1.75 M   | 0.25     | 0.035    |
      +----------+----------+----------+
      | 3.50 M   | 0.49     | 0.072    |
      +----------+----------+----------+
      | 10.1 M   | 1.50     | 0.30     |
      +----------+----------+----------+

.. table:: Performance comparison of loading a topology file with 1.75 to 10 million atoms. Loading times are given in seconds, the test systems are vesicles using repeats from the `vesicle library`. :label:`tab:performance-loading-gro`

      +----------+----------------+----------+
<<<<<<< HEAD
      |          | v0.15.0        | v0.16.0  |
=======
      | # atoms  | Old IMPL       | new IMPL |
>>>>>>> 3bc45289
      +==========+================+==========+
      | 1.75 M   | 18             | 5        |
      +----------+----------------+----------+
      | 3.50 M   | 36             | 11       |
      +----------+----------------+----------+
      | 10.1 M   | 105            | 31       |
      +----------+----------------+----------+

.. _`vesicle library`: https://github.com/Becksteinlab/vesicle_library

Conclusions
-----------

MDAnalysis provides a uniform interface to simulation data, which comes in a bewildering array of formats.
It enables users to rapidly write code that is portable and immediately usable in virtually all biomolecular simulation communities.
It has a very active international developer community with researchers that are expert developers and users of a wide range of simulation codes.
MDAnalysis is widely used (the original paper :cite:`Michaud-Agrawal:2011fu` has been cited more than 195 times) and forms the foundation for more specialized biomolecular simulation tools.
Ongoing and future developments will improve performance further, introduce transparent parallelisation schemes to utilize multi-core systems efficiently, and interface with the `SPIDAL library`_ for high performance data analytics algorithms.


Acknowledgements
----------------

ML was supported by the Max Planck Society.
TR was supported by the Canadian Institutes of Health Research, the Wellcome Trust, the Leverhulme Trust, and Somerville College. Computational resources were provided by PRACE, HPC-Europa2, CINES (France), and the SBCB unit (Oxford).
SLS was supported in part by a Wally Stoelzel Fellowship from the Department of Physics at Arizona State University.
DLD was in part supported by a Molecular Imaging Fellowship from the Department of Physics at Arizona State University
IMK was supported by a REU supplement to grant ACI-1443054 from the National Science Foundation.
OB was supported in part by grant ACI-1443054 from the National Science Foundation.


References
----------
.. We use a bibtex file ``mdanalysis.bib`` and use
.. :cite:`Michaud-Agrawal:2011fu` for citations; do not use manual
.. citations

.. _`SPIDAL library`: http://spidal.org<|MERGE_RESOLUTION|>--- conflicted
+++ resolved
@@ -297,44 +297,36 @@
 It is quite common to compare a single property across many Atoms, but rarely are different properties within a single Atom compared.
 Additionally, it is possible to utilise NumPy's faster indexing rather than using a list comprehension.
 This new data structure has lead to performance improvements in our whole codebase.
-<<<<<<< HEAD
-The largest improvement is in accessing subsets of Atoms which is now over 40 times faster, see tab :ref:`tab:performance-accessing-gro`.
-=======
 The largest improvement is in accessing subsets of Atoms which is now over 40 times faster, see Table :ref:`tab:performance-slicing-atomgroup`.
->>>>>>> 3bc45289
-
-.. table:: Performance comparison of subselecting an AtomGroup from an existing one using the new system against the old. Subselections were slices of the same size (82,056 atoms). Times are given in seconds, the test systems are vesicles using repeats from the `vesicle library`_. :cite:`Kenney:2015aa`. :label:`tab:performance-slicing-atomgroup`
+
+.. table:: Performance comparison of subselecting an AtomGroup from an existing one using the  new system (release v0.16.0) against the old (v0.15.0). Subselections were slices of the same size (82,056 atoms). Times are given in milliseconds, with shorter times being better. The benchmarks systems were taken from the `vesicle library`_. :cite:`Kenney:2015aa` and are listed with their approximate number of particles ("# atoms"). :label:`tab:performance-slicing-atomgroup`
 
       +----------+----------+----------+
       | # atoms  | v0.15.0  | v0.16.0  |
       +==========+==========+==========+
-      | 1.75 M   | 0.019    | 0.00045  |
-      +----------+----------+----------+
-      | 3.50 M   | 0.018    | 0.00054  |
-      +----------+----------+----------+
-      | 10.1 M   | 0.017    | 0.00045  |
-      +----------+----------+----------+
-
-.. table:: Performance comparison of accessing attributes with new AtomGroup data structures compared with the old Atom classes. Times are given in seconds, the test systems are vesicles using repeats from the `vesicle library`_. :label:`tab:performance-accessing-attributes`
-
-      +----------+----------+----------+
-      | # atoms  | Old IMPL | new IMPL |
+      | 1.75 M   |    19    |    0.45  |
+      +----------+----------+----------+
+      | 3.50 M   |    18    |    0.54  |
+      +----------+----------+----------+
+      | 10.1 M   |    17    |    0.45  |
+      +----------+----------+----------+
+
+.. table:: Performance comparison of accessing attributes with new AtomGroup data structures (release v0.16.0) compared with the old Atom classes (v0.15.0). Times are given in milliseconds, with shorter times being better. The same benchmark systems as in Table :ref:`tab:performance-slicing-atomgroup` were used. :label:`tab:performance-accessing-attributes`
+
+      +----------+----------+----------+
+      | # atoms  | v0.15.0  | v0.16.0  |
       +==========+==========+==========+
-      | 1.75 M   | 0.25     | 0.035    |
-      +----------+----------+----------+
-      | 3.50 M   | 0.49     | 0.072    |
-      +----------+----------+----------+
-      | 10.1 M   | 1.50     | 0.30     |
-      +----------+----------+----------+
-
-.. table:: Performance comparison of loading a topology file with 1.75 to 10 million atoms. Loading times are given in seconds, the test systems are vesicles using repeats from the `vesicle library`. :label:`tab:performance-loading-gro`
+      | 1.75 M   | 250      | 35       |
+      +----------+----------+----------+
+      | 3.50 M   | 490      | 72       |
+      +----------+----------+----------+
+      | 10.1 M   | 1500     | 300      |
+      +----------+----------+----------+
+
+.. table:: Performance comparison of loading a topology file with 1.75 to 10 million atoms with new AtomGroup data structures (release v0.16.0) compared with the old Atom classes (v0.15.0). Loading times are given in seconds, with shorter times being better. The same benchmark systems as in Table :ref:`tab:performance-slicing-atomgroup` were used. :label:`tab:performance-loading-gro`
 
       +----------+----------------+----------+
-<<<<<<< HEAD
-      |          | v0.15.0        | v0.16.0  |
-=======
-      | # atoms  | Old IMPL       | new IMPL |
->>>>>>> 3bc45289
+      | # atoms  | v0.15.0        | v0.16.0  |
       +==========+================+==========+
       | 1.75 M   | 18             | 5        |
       +----------+----------------+----------+
