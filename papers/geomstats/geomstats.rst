:author: Nina Miolane
:email: nmiolane@stanford.edu
:institution: Stanford University
:corresponding:

:author: Nicolas Guigui
:email: nicolas.guigui@inria.fr

:author: Hadi Zaatiti
:email: hadi.zaatiti@irt-systemx.fr

:author: Christian Shewmake
:email: cshewmake2@gmail.com

:author: Daniel Brooks:
:email: daniel.brooks@lip6.fr

:author: Alice Le Brigant
:email: alice.le-brigant@univ-paris1.fr

:author: Johan Mathe
:email: johan@froglabs.ai

:author: Benjamin Hou
:email: benjamin.hou11@imperial.ac.uk

:author: Yann Thanwerdas
:email: yann.thanwerdas@inria.fr

:author: Stefan Heyder
:email: stefan.heyder@tu-ilmenau.de

:author: Olivier Peltre
:email: opeltre@gmail.com

:author: Niklas Koep
:email: niklas.koep@gmail.com

:author: Hatem Hajri
:email: hatem.hajri@irt-systemx.fr

:author: Yann Cabanes
:email: yann.cabanes@gmail.com

:author: Thomas Gerald
:email: thomas.gerald@lip6.fr

:author: Paul Chauchat
:email: pchauchat@gmail.com

:author: Bernhard Kainz
:email: b.kainz@imperial.ac.uk

:author: Claire Donnat
:email: cdonnat@stanford.edu

:author: Susan Holmes
:email: susan@stat.stanford.edu

:author: Xavier Pennec
:email: xavier.pennec@inria.fr%

:video: http://www.youtube.com/watch?v=dhRUe-gz690

:bibliography: main

-------------------------------------------------------------
Introduction to Geometric Statistics in Python with Geomstats
-------------------------------------------------------------

.. class:: abstract

There is a growing interest in leveraging differential geometry in the machine learning community. Yet, the adoption of the associated geometric computations has been inhibited by the lack of reference implementation. Such implementation should typically allow its users: (i) to get intuition on concepts from differential geometry through a hands-on approach, often not provided by traditional textbooks; and (ii) to run geometric statistical learning algorithms seemlessly, without delving into the mathematical details. To adress this gap, we introduce the open-source Python package :code:`geomstats` and present hands-on tutorials of differential geometry in statistics - Geometric Statistics - that rely on it. Code and documentation: :code:`www.geomstats.ai`.


.. class:: keywords

   different geometry, statistics, manifold, machine learning

Introduction
------------

Data on manifolds naturally arise in different fields. Hyperspheres model directional data in molecular and protein biology :cite:`Kent2005UsingStructure`, and some aspects of 3D shapes :cite:`Jung2012AnalysisSpheres, Hong2016`. Density estimation on hyperbolic spaces arises to model electrical impedances :cite:`Huckemann2010MobiusEstimation`, networks :cite:`Asta2014GeometricComparison` or reflection coefficients extracted from a radar signal :cite:`Chevallier2015ProbabilityProcessing`. Symmetric Positive Definite (SPD) matrices are used to characterize data from Diffusion Tensor Imaging (DTI) :cite:`Pennec2006b, Yuan2012` and functional Magnetic Resonance Imaging (fMRI) :cite:`Sporns2005TheBrain`. Examples of manifold data are numerous: as a result, there is a growing interest in leveraging differential geometry in the machine learning community.

Yet, the adoption of differential geometry computations has been inhibited by the lack of a reference implementation. Code sequences are often custom-tailored for specific problems and are not easily reused. Some python packages do exist, but focus on optimization (Pymanopt :cite:`Townsend2016Pymanopt:Differentiation`, Geoopt :cite:`Becigneul2018RiemannianMethods, Kochurov2019Geoopt:Optim`, and McTorch :cite:`Meghwanshi2018McTorchLearning`), are dedicated to a single manifold (PyRiemann :cite:`Barachant2015PyRiemann:Interface`, PyQuaternion :cite:`Wynn2014PyQuaternions:Quaternions`, PyGeometry :cite:`Censi2012PyGeometry:Manifolds.`), or lack unit-tests and continuous integration (TheanoGeometry :cite:`Kuhnel2017ComputationalTheano`). An open-source low-level implementation of differential geometry, and associated learning algorithms, for manifold-valued data is thus thoroughly welcome.

We present :code:`geomstats`, an open-source Python package of computations and statistics for data on non-linear manifolds: a field called Geometric Statistics. We provide object-oriented and extensively unit-tested implementations, supported for different execution backends -- namely NumPy, PyTorch, and TensorFlow. This paper illustrates the use of :code:`geomstats` through hands-on introductory tutorials of geometric statistics. The tutorials enable users: (i) to get intuition on concepts from differential geometry through a hands-on approach, often not provided by traditional textbooks; and (ii) to run geometric statistical learning algorithms seemlessly, without delving into the mathematical details.


Presentation of Geomstats
-------------------------

The package :code:`geomstats` is organized into two main modules: :code:`geometry` and :code:`learning`. The module `geometry` implements low-level differential geometry with an object-oriented approach and two main parent classes: :code:`Manifold` and :code:`RiemannianMetric`. Standard manifolds like the hypersphere or the hyperbolic space are classes that inherit from :code:`Manifold`. The class :code:`RiemannianMetric` provides computations related to Riemannian geometry, such as the inner product of two tangent vectors at a base point, the geodesic distance between two points, the Exponential and Logarithm maps at a base point, etc.

The module `learning` implements statistics and machine learning algorithms for data on manifolds. The code is object-oriented and classes inherit from :code:`scikit-learn` base classes and mixin: :code:`BaseEstimator`, :code:`ClassifierMixin`, :code:`RegressorMixin`, etc. This module provides implementations of Frechet mean estimators, k-means and principal component analysis (PCA) designed for manifold data. The algorithms can be applied seamlessly to the different manifolds implemented in the library.

The code follows international standards for readability and ease of collaboration, is vectorized for batch computations, undergoes unit-testing with continuous integration, relies on TensorFlow/PyTorch backend allowing GPU acceleration. The package comes with a :code:`visualization` module that enables users to develop an intuition on differential geometry.


Tutorial: Computing with data on manifolds
------------------------------------------

This section shows how to use :code:`geomstats` to learn the essential concepts of differential geometry and Riemannian geometry. This hands-on approach complements traditional textbooks, that often focus on the theoretical explanations.

Setup
******

Before starting this tutorial, we import the backend that will be used for geomstats computation, as well as the visualization module. In the command line::

    export GEOMSTATS_BACKEND=numpy

then, in the python script:

.. code:: ipython3

    import geomstats.backend as gs
    import geomstats.visualization as visualization

    visualization.tutorial_matplotlib()

.. parsed-literal::

    INFO: Using numpy backend

Modules related to :code:`matplotlib` should be imported during setup too.

From data on linear spaces to data on manifolds
***********************************************

We first illustrate how Geometric Statistics differ from traditional Statistics. Statistical theory is usually defined
for data belonging to vector spaces, which are linear spaces. For
example, we know how to compute the mean of a data set of numbers, like
the mean of students’ weights in a classroom, or of multidimensional
arrays, like the average 3D velocity vector of blood cells in a vessel.

Now consider a non-linear space: a manifold. A manifold
:math:`M` of dimension :math:`m` is a space that is allowed to be
curved but that looks like an :math:`m`-dimensional vector space in the
neighborhood of every point. A sphere, like the earth, is a good example of a manifold.
What happens to the usual statistical theory when the data does not
naturally belong to a linear space. For example, if we want to perform
statistics on the coordinates of world cities, which lie on the earth: a
sphere?


.. code:: ipython3

    from geomstats.geometry.hypersphere import Hypersphere

    sphere = Hypersphere(dim=2)
    points_in_manifold = sphere.random_uniform(
         n_samples=2)

    linear_mean = gs.sum(
        points_in_manifold, axis=0) / n_samples

..  fig = plt.figure(figsize=(8, 8))
    ax = fig.add_subplot(111, projection='3d')
    visualization.plot(
        points_in_manifold,
        ax=ax, space='S2', label='Point', s=80)
    ax.plot(
        points_in_manifold[:, 0],
        points_in_manifold[:, 1],
        points_in_manifold[:, 2],
        linestyle='dashed', alpha=0.5)
    ax.scatter(
        linear_mean[0],
        linear_mean[1],
        linear_mean[2],
        label='Mean', s=80, alpha=0.5)
    ax.set_title('Mean of points on a manifold')
    ax.legend();


.. image:: 01_data_on_manifolds_files/01_data_on_manifolds_18_0.png

|

What happened? The mean of two points on a manifold (the sphere) is not
on the manifold. In our example, the mean city is not on the earth. This
leads to errors in statistical computations. The line:

.. code:: ipython3

    sphere.belongs(linear_mean)

returns :code:`False`. For this reason, researchers aim to build a theory of statistics that is
by construction compatible with any structure we equip the manifold
with. This theory is called Geometric Statistics.


From vector spaces to manifolds
*******************************

Geometric Statistics is a theory of statistics on manifolds, that
takes into account their geometric structures. Geometric Statistics is
therefore the child of two major pillars of Mathematics: Geometry and
Statistics.

This subsection shows how to load geometric datasets using the module :code:`datasets`,
and perform elementary operations of Riemannian geometry.

We import the dataset :code:`cities` of the coordinates of cities on the earth.

.. code:: ipython3

    import geomstats.datasets.utils as data_utils

    data, names = data_utils.load_cities()

    fig = plt.figure(figsize=(10, 10))
    ax = fig.add_subplot(111, projection='3d')

    visualization.plot(
        data[15:20], ax=ax, space='S2',
        label=names[15:20], s=80, alpha=0.5)

.. image:: 01_data_on_manifolds_files/01_data_on_manifolds_32_0.png

|

The elementary operations on a vector space are: addition, substraction
and multiplication by a scalar. We can add a vector to a point,
substract two points to get a vector, or multiply a vector by a scalar
value.

For points on a manifold, like the sphere, the same operations are not
permitted. Indeed, adding a vector to a point will not give a point that
belongs to the manifold. The exponential map is the operation that generalizes the addition of a
vector to a point, on manifolds.

The exponential map takes a point and a tangent vector as inputs, and
outputs the point on the manifold that is reached by “shooting” with the
tangent vector. “Shooting” means taking the path of shortest length.
This path is called a “geodesic”.


.. code:: ipython3

    from geomstats.geometry.hypersphere import \
        Hypersphere

    sphere = Hypersphere(dim=2)

    paris = data[19]
    vector = gs.array([1, 0, 0.8])
    tangent_vector = sphere.to_tangent(
         vector, base_point=paris)

    result = sphere.metric.exp(
        tangent_vector, base_point=paris)

    geodesic = sphere.metric.geodesic(
        initial_point=paris,
        initial_tangent_vec=tangent_vector)

    points_on_geodesic = geodesic(
        gs.linspace(0., 1., 30))


.. image:: 02_from_vector_spaces_to_manifolds_files/02_from_vector_spaces_to_manifolds_19_0.png

|

The logarithm map is the operation that generalizes the substraction of
two points, that gives a vector.

The logarithm map takes two points on the manifold as inputs, and
outputs the tangent vector that is required to “shoot” from one point to
the other.

.. code:: ipython3

    paris = data[19]
    beijing = data[15]

    log = sphere.metric.log(
        point=beijing,
        base_point=paris)


So far, we have given examples of geodesics on the sphere. The sphere is
a simple manifold that is easy to visualize. Yet, :code:`geomstats` provides
many more manifolds, on which the exp and log are defined.

We consider the special Euclidean group in 3D, which is the group of 3D
rotations and 3D translations. One element of this group can be
represented by a frame, oriented by the 3D rotation, and located by the
3D translation from the origin.

We create two points in SE(3), and compute the geodesic between them. We visualize the
geodesic in the group SE(3), which is a path of frames in 3D.

.. code:: ipython3

    from geomstats.geometry.special_Euclidean import \
        SpecialEuclidean

    se3 = SpecialEuclidean(n=3, point_type='vector')
    metric = se3.left_canonical_metric

    initial_point = se3.identity
    initial_tangent_vec = gs.array(
        [1.8, 0.2, 0.3, 3., 3., 1.])
    geodesic = metric.geodesic(
        initial_point=initial_point,
        initial_tangent_vec=initial_tangent_vec)

    points = geodesic(gs.linspace(-3., 3., 40))

    fig = plt.figure(figsize=(8, 8))
    ax = fig.add_subplot(111, projection='3d')

    visualization.plot(
        points, ax=ax, space='SE3_GROUP');


.. image:: 02_from_vector_spaces_to_manifolds_files/02_from_vector_spaces_to_manifolds_37_0.png

|

Tutorial: Classification of SPD matrices
----------------------------------------

Manifold of SPD matrices
************************

We consider a manifold embedded in the general linear group of invertible matrices. The manifold of symmetric positive definite (SPD) matrices in :math:`n` dimensions is defined as:

.. math::
    SPD = \left\{
    S \in \mathbb{R}_{n \times n}: S^T = S, \forall herez \in \mathbb{R}^n, z \neq 0, z^TSz > 0
    \right\}.

The class :code:`SPDMatricesSpace` inherits from the class :code:`EmbeddedManifold` and has an :code:`embedding_manifold` attribute which stores an object of the class :code:`GeneralLinearGroup`. We equip the manifold of SPD matrices with an object of the class :code:`SPDMetric` that implements the affine-invariant Riemannian metric of :cite:`Pennec2006b` and inherits from the class :code:`RiemannianMetric`.

Visualization of SPD matrices
*****************************

SPD matrices in the literature
******************************

SPD matrices are ubiquitous in machine learning across many fields :cite:`Cherian2016`, either as input or output to the problem. In diffusion tensor imaging (DTI) for instance, voxels are represented by "diffusion tensors" which are 3x3 SPD matrices. These ellipsoids spatially characterize the diffusion of water molecules in the tissues. Each DTI thus consists in a field of SPD matrices, which are inputs to regression models. In :cite:`Yuan2012` for example, the authors use an intrinsic local polynomial regression applied to comparison of fiber tracts between HIV subjects and a control group. Similarly, in functional magnetic resonance imaging (fMRI), it is possible to extract connectivity graphs from a set of patients' resting-state images' time series :cite:`wang2013disruptedDisease` --a framework known as brain connectomics. The regularized graph Laplacians of the graphs form a dataset of SPD matrices. They represent a compact summary of the brain's connectivity patterns which is used to assess neurological responses to a variety of stimuli (drug, pathology, patient's activity, etc.).

More generally speaking, covariance matrices are also SPD matrices which appear in many settings. We find covariance clustering used for sound compression in acoustic models of automatic speech recognition (ASR) systems :cite:`Shinohara2010` or for material classification :cite:`Faraki2015` among others. Covariance descriptors are also popular image or video descriptors :cite:`Harandi2014`.

Lastly, SPD matrices have found applications in deeep learning, where they are used as features extracted by a neural network. The authors of :cite:`Gao2017` show that an aggregation of learned deep convolutional features into a SPD matrix creates a robust representation of images that enables to outperform state-of-the-art methods on visual classification.

Classification of SPD matrices with Geomstats
*********************************************

We show through a concrete brain connectome application to show :code:`geomstats` can be easily leveraged for efficient supervised learning on the space of SPD matrices. The folder :code:`brain_connectome` of the supplementary materials contains the implementation of this use case.

We consider the fMRI data from the 2014 MLSP Schizophrenia Classification challenge [#f1]_, consisting of the resting-state fMRIs of 86 patients split into two balanced categories: control vs people suffering schizophrenia. Consistently with the connectome literature, we tackle the classification task by using a SVM classifier on the precomputed pairwise-similarities between subjects. The critical step lies in our ability to correctly identify similar brain structures, here represented by regularized Laplacian SPD matrices $\hat{L}=(D-A)+\gamma I$, where A and D are respectively the adjacency and the degree matrices of a given connectome. The parameter $\gamma$ is a regularization shown to have little effect on the classification performance :cite:`Dodero2015`.

Following two popular approaches in the literature :cite:`Dodero2015`, we define similarities between connectomes through kernels relying on the Riemannian distance :math:`d_R(\hat{L}_1,\hat{L}_2)= ||\log(\hat{L}_1^{-1/2}.\hat{L}_2.\hat{L}_1^{-1/2})||_F` and on the log-Euclidean distance, a computationally-lighter proxy for the first:
:math:`d_{LED}(\hat{L}_1,\hat{L}_2)= ||\log_{I}(\hat{L}_2) -\log_{I}(\hat{L}_1)||_F`. In these formulae, :math:`\log` is the matrix logarithm and :math:`F` refers to the Frobenius norm. Both of these similarities are easily computed with :code:`geomstats`, for example the Riemannian distance is obtained through :code:`metric.squared_dist` where :code:`metric` is an instance of the class :code:`SPDMetric`.

.. [#f1] Data openly available at https://www.kaggle.com/c/mlsp-2014-mri.

Figure~\ref{convertedfig:SPD} (left) shows the performance of these similarities for graph classification, which we benchmark against a standard Frobenius distance. With an out-of-sample accuracy of 61.2\%, the log-Euclidean distance here achieves the best performance. Interestingly, the affine-invariant Riemannian distance on SPD matrices is the distance that picks up the most differences between connectomes. While both the Frobenius and the log-Euclidean recover only very slight differences between connectomes --placing them almost uniformly afar from each other--, the Riemannian distance exhibits greater variability, as shown by the clustermap in Figure~\ref{fig:SPD} (right). Given the ease of implementation of these similarities with :code:`geomstats`, comparing them further opens research directions for in-depth connectome analysis.


-> Application here to be converted to a notebook: https://github.com/geomstats/applications/tree/master/brain_connectome

Tutorial: Learning graph representations with Hyperbolic spaces
---------------------------------------------------------------

Hyperbolic spaces and machine learning applications
***************************************************

Before going into this tutorial, let us recall a few applications of hyperbolic spaces
in the machine learning literature. Hyperbolic spaces arise in information and
learning theory. Indeed, the space of univariate Gaussians endowed with the Fisher
metric densities is a hyperbolic space :cite:`1531851`. This characterization
is used in various fields, such as in image processing, where each image pixel is
represented by a Gaussian distribution :cite:`Angulo2014`, or in radar signal
processing where the corresponding echo is represented by a stationary Gaussian process :cite:`Arnaudon2013`.

The hyperbolic spaces can also be stanfordeen as continuous versions of trees and are
therefore interesting when learning hierarchical representations of data
:cite:`Nickel2017`. Hyperbolic geometric graphs (HGG) have also been suggested
as a promising model for social networks, where the hyperbolicity appears through
a competition between similarity and popularity of an individual :cite:`papadopoulos2012popularity`.

Tutorial context and description
********************************

Recently, the embedding of Graph Structured Data (GSD) on manifolds has
received considerable attention. Learning GSD has known major achievements in recent years thanks to the
discovery of hyperbolic embeddings. Although it has been speculated since
several years that hyperbolic spaces would better represent GSD than
Euclidean spaces :cite:`Gromov1987` :cite:`PhysRevE` :cite:`hhh` :cite:`6729484`, it is only recently
that these speculations have been proven effective through concrete studies
and applications :cite:`Nickel2017` :cite:`DBLP:journals/corr/ChamberlainCD17` :cite:`DBLP:conf/icml/SalaSGR18` :cite:`gerald2019node`.
As outlined by :cite:`Nickel2017`, Euclidean embeddings require large
dimensions to capture certain complex relations such as the Wordnet
noun hierarchy. On the other hand, this complexity can be captured by
a simple model of hyperbolic geometry such as the Poincaré disc of two
dimensions :cite:`DBLP:conf/icml/SalaSGR18`.
Additionally, hyperbolic embeddings provide better visualisation of
clusters on graphs than Euclidean embeddings
:cite:`DBLP:journals/corr/ChamberlainCD17`.

In the scope of these recent
discoveries, this tutorial shows how to learn such embeddings in :code:`geomstats`
using the Poincaré Ball manifold applied to the well-known ‘Karate Club’ dataset.
Please note that in the sequel we omit details regarding resizing the data arrays.
A full working code is available in the ``examples`` directory and additionally a detailed notebook under ``notebooks``.

We will first recall a few properties of hyperbolic spaces. Then show how to
import the necessary modules from :code:`geomstats` and initialize embedding parameters.
The embedding method is then presented formally while showing how it is
implemented in :code:`geomstats`. Finally the resulting embedding is plotted.

Hyperbolic space
****************

The :math:`n`-dimensional hyperbolic space :math:`H_n` is defined by its
embedding in the :math:`(n+1)`-dimensional Minkowski space, which is a flat
pseudo-Riemannian manifold, as:

.. math::
   :label: hyperbolic

   H_{n} = \left\{
        x \in \mathbb{R}^{n+1}: - x_1^2 + ... + x_1{n+1}^2 = -1
    \right\}.

We can visualize the hyperbolic space :math:`H_2` through the Poincare disk representation,
where the border of the disk is at infinity. Geodesics are
the shortest path between two points.
The user can then observe how a geodesic grid and a geodesic square are deformed in the
hyperbolic geometry on Figures :ref:`fig:grid` and :ref:`fig:square`. Additionally, Figure :ref:`fig:geopoincare` shows how
geodesics between pairs of points behave when the pairs gradually
move away from the center of the disk and from each other.
Denote as :math:`d` the distance between two points, it corresponds to the length
of the geodesic that links them.

.. figure:: grid_h2.pdf
   :align: center
   :scale: 35%

   Regular geodesic grid on the Hyperbolic space :math:`H_2` in Poincare disk representation :label:`fig:grid`.


.. figure:: square_h2.pdf
   :align: center
   :scale: 35%

   Geodesic square on the Hyperbolic space :math:`H_2`, with points regularly spaced on the geodesics defining the square's edges :label:`fig:square`.

.. figure:: learning_graph_structured_data_h2_files/geodesics.png
    :scale: 30%
    :align: center

    Geodesics passing through pairs of points in the Poincaré disc :label:`fig:geopoincare`.


Learning graph representations with hyperbolic spaces in `Geomstats`
********************************************************************

`Setup`
~~~~~~~

We start by importing standard tools for logging and visualization,
allowing us to draw the embedding of the GSD on the manifold. Next, we
import the manifold of interest, visualization tools, and other methods
from :code:`geomstats`.

.. code:: ipython3

    import logging

    import matplotlib.pyplot as plt

    import geomstats
    import geomstats.backend as gs
    import geomstats.visualization as visualization
    from geomstats.datasets
        import graph_data_preparation as gdp
    from geomstats.geometry.poincare_ball
        import PoincareBall


`Parameters and Initialization`
~~~~~~~~~~~~~~~~~~~~~~~~~~~~~~~
Table :ref:`tabparam` defines the parameters needed for embedding.
Let us discuss a few things about these parameters. The
number of dimensions should be high (i.e., 10+) for large datasets
(i.e., where the number of nodes/edges is significantly large). In this
tutorial we consider a dataset that is quite small with only 34 nodes.
The Poincaré disk of only two dimensions is therefore sufficient to
capture the complexity of the graph and provide a faithful
representation. Some parameters are hard to know in advance, such as
``max_epochs`` and ``lr``. These should be tuned specifically for each
dataset. Visualization can help with tuning the parameters. Also, one
can perform a grid search to find values of these parameters which
maximize some performance function. In learning embeddings, one can
consider performance metrics such as a measure for cluster seperability
or normalized mutual information (NMI) or others. Similarly, the number
of negative samples and context size can also be thought of as
hyperparameters and will be further discussed in the sequel. An instance
of the ``Graph`` class is created and set to the Karate club dataset.
The latter and several others can be found in the ``datasets.data`` module.

.. table:: Embedding parameters :label:`tabparam`

    +--------------+------------------------------------------------+
    | Parameter    | Description                                    |
    +==============+================================================+
    | random.seed  | An initial manually set number                 |
    |              | for generating pseudorandom                    |
    |              | numbers                                        |
    +--------------+------------------------------------------------+
    | dim          | Dimensions of the manifold used for embedding  |
    +--------------+------------------------------------------------+
    | max_epochs   | Number of iterations for learning the embedding|
    +--------------+------------------------------------------------+
    | lr           | Learning rate                                  |
    +--------------+------------------------------------------------+
    | n_negative   | Number of negative samples                     |
    +--------------+------------------------------------------------+
    | context_size | Size of the considered context                 |
    |              | for each node of the graph                     |
    +--------------+------------------------------------------------+


.. code:: ipython3

    gs.random.seed(1234)
    dim = 2
    max_epochs = 15
    lr = .05
    n_negative = 2
    context_size = 1
    karate_graph = gdp.Graph(
        graph_matrix_path=
            geomstats.datasets.utils.KARATE_PATH,
        labels_path=
            geomstats.datasets.utils.KARATE_LABELS_PATH)

The Zachary karate club network was collected from the members of a
university karate club by Wayne Zachary in 1977. Each node represents a
member of the club, and each edge represents an undirected relation
between two members. An often discussed problem using this dataset is to
find the two groups of people into which the karate club split after an
argument between two teachers. Figure :ref:`karafig` displays the dataset graph.
Further information about the dataset is
displayed to provide insight into its complexity.

.. figure:: learning_graph_structured_data_h2_files/karate_graph.png
    :scale: 30%
    :align: center

    Karate club dataset graph. :label:`karafig`


.. code:: ipython3

    nb_vertices_by_edges =\
        [len(e_2) for _, e_2 in
            karate_graph.edges.items()]
    logging.info('
        Number of edges: %s', len(karate_graph.edges))
    logging.info(
        'Mean vertices by edges: %s',
        (sum(nb_vertices_by_edges, 0) /
            len(karate_graph.edges)))

.. parsed-literal::

    INFO: Number of edges: 34
    INFO: Mean vertices by edges: 4.588235294117647


Let us now prepare the hyperbolic space for embedding.
Recall that :math:`H_2` is the Poincaré disk equipped with the distance function
:math:`d`. Declaring an instance of the ``PoincareBall`` manifold of two dimensions
in :code:`geomstats` is straightforward:

.. code:: ipython3

    hyperbolic_manifold = PoincareBall(2)


`Learning embedding by optimizing a loss function`
~~~~~~~~~~~~~~~~~~~~~~~~~~~~~~~~~~~~~~~~~~~~~~~~~~

Denote :math:`V` as the set of nodes and :math:`E \subset V\times V` the
set of edges of the graph. The goal of embedding GSD is to provide a faithful and
exploitable representation of the graph structure. It is mainly achieved
by preserving first-order proximity that enforces nodes sharing edges
to be close to each other. It can additionally preserve second-order
proximity that enforces two nodes sharing the same context (i.e., nodes
that are neighbours but not necessarily directly connected) to be close.
To preserve first and second-order proximities we adopt the following loss function
similar to :cite:`NIPS2017_7213` and consider the negative sampling
approach as in :cite:`NIPS2013_5021`:

.. math::      \mathcal{L} = - \sum_{v_i\in V} \sum_{v_j \in C_i} \bigg[ log(\sigma(-d^2(\phi_i, \phi_j'))) + \sum_{v_k\sim \mathcal{P}_n} log(\sigma(d^2(\phi_i, \phi_k')))  \bigg]

where :math:`\sigma(x)=(1+e^{-x})^{-1}` is the sigmoid function and
:math:`\phi_i \in H_2` is the embedding of the :math:`i`-th
node of :math:`V`, :math:`C_i` the nodes in the context of the
:math:`i`-th node, :math:`\phi_j'\in H_2` the embedding of
:math:`v_j\in C_i`. Negatively sampled nodes :math:`v_k` are chosen according to
the distribution :math:`\mathcal{P}_n` such that
:math:`\mathcal{P}_n(v)=(deg(v)^{3/4}).(\sum_{v_i\in V}deg(v_i)^{3/4})^{-1}`.

Intuitively one can see on Figure :ref:`fignotation` that to minimizing :math:`\mathcal{L}`, the distance
between :math:`\phi_i` and :math:`\phi_j` should get smaller, while the one
between :math:`\phi_i` and :math:`\phi_k` would get larger. Therefore
by minimizing :math:`\mathcal{L}`, one obtains representative embeddings.

.. figure:: learning_graph_structured_data_h2_files/Notations.png
    :scale: 40%
    :align: center

    Distances between node embeddings after applying one optimization iteration :label:`fignotation`.

`Riemannian optimization`
~~~~~~~~~~~~~~~~~~~~~~~~~

Following the idea of :cite:`ganea2018hyperbolic` we use the following formula
to optimize :math:`\mathcal{L}`:

.. math::  \phi^{t+1} = \text{Exp}_{\phi^t} \left( -lr \frac{\partial \mathcal{L}}{\partial \phi} \right)

where :math:`\phi` is a parameter of :math:`\mathcal{L}`,
:math:`t\in\{1,2,\cdots\}` is the epoch iteration number and :math:`lr`
is the learning rate. The formula consists of first computing the usual
gradient of the loss function giving the direction in which the
parameter should move. The Riemannian exponential map :math:`\text{Exp}`
is a function that takes a base point :math:`\phi^t` and some direction
vector :math:`T` and returns the point :math:`\phi^{t+1}` such that
:math:`\phi^{t+1}` belongs to the geodesic initiated from
:math:`\phi{t}` in the direction of :math:`T` and the length of the
geoedesic curve between :math:`\phi^t` and :math:`\phi^{t+1}` is of 1
unit. The Riemannian exponential map is implemented as a method of the
``PoincareBallMetric`` class in the ``geometry`` module of
:code:`geomstats`.

As a summary to minimize :math:`\mathcal{L}`, we will need to compute its gradient.
To do so, we will need the gradient of:


1. the squared distance :math:`d^2(x,y)`
2. the log sigmoid :math:`log(\sigma(x))`
3. the composition of 1. with 2.


For 1., we use the formula proposed by :cite:`Arnaudon2013` which uses the Riemannian
logarithmic map to compute the gradient of the distance implemented below. Similarly as the exponential
:math:`\text{Exp}`, the logarithmic map is implemented under the ``PoincareBallMetric``.

.. code:: ipython3

    def grad_squared_distance(point_a, point_b):
        hyperbolic_metric = PoincareBall(2).metric
        log_map = hyperbolic_metric.log(point_b, point_a)
        return -2 * log_map

For 2. define the ``log_sigmoid`` as below. Note that the used `log` here is
the usual function and not the Riemannian logarithmic map.

.. code:: ipython3

    def log_sigmoid(vector):
        return gs.log((1 / (1 + gs.exp(-vector))))

The gradient of the logarithm of sigmoid function is implemented as:

.. code:: ipython3

    def grad_log_sigmoid(vector):
        return 1 / (1 + gs.exp(vector))

For 3., apply the composition rule to obtain the gradient of :math:`\mathcal{L}`.
To obtain the value of :math:`\mathcal{L}` the loss function
formula is simply applied. For the gradient of :math:`\mathcal{L}`, we apply the composition of
``grad_log_sigmoid`` with ``grad_squared_distance`` while paying
attention to the signs. For simplicity, the following function computes the loss function and gradient of
:math:`\mathcal{L}` while ignoring the part dealing with the negative samples (The code
implementing the whole loss function is available in in the `examples` directory).

.. code:: ipython3

    def context_loss(
        example_embedding, context_embedding, manifold):

        dim = example_embedding.shape[-1]

        context_distance =\
            manifold.metric.squared_dist(
                example_embedding,
                context_embedding)
        context_loss =\
            log_sigmoid(-context_distance)

        context_log_sigmoid_grad =\
            -grad_log_sigmoid(-context_distance)

        context_distance_grad =\
            grad_squared_distance(example_embedding,
            context_embedding)

        context_grad =\
            context_log_sigmoid_grad,
            * context_distance_grad

        example_grad = -context_grad
        return context_loss, example_grad


`Capturing the graph structure`
~~~~~~~~~~~~~~~~~~~~~~~~~~~~~~~

At this point we have the necessary bricks to compute the resulting
gradient of :math:`\mathcal{L}`. We are ready to prepare the nodes :math:`v_i`,
:math:`v_j` and :math:`v_k` and initialise their embeddings
:math:`\phi_i`, :math:`\phi^{'}_j` and :math:`\phi^{'}_k`. First,
initialize an array that will hold embeddings :math:`\phi_i` of each
node :math:`v_i\in V` with random points belonging to the Poincaré disk.

.. code:: ipython3

    embeddings = gs.random.normal(
        size=(karate_graph.n_nodes, dim)) * 0.2

Next, to prepare the context nodes :math:`v_j` for each node
:math:`v_i`, we compute random walks initialised from each :math:`v_i`
up to some length (5 by default). The latter is done via a special
function within the ``Graph`` class. The nodes :math:`v_j` will be later
picked from the random walk of :math:`v_i`.

.. code:: ipython3

    random_walks = karate_graph.random_walk()

Negatively sampled nodes :math:`v_k` are chosen according to the
previously defined probability distribution function
:math:`\mathcal{P}_n(v_k)` implemented as

.. code:: ipython3

    negative_table_parameter = 5
    negative_sampling_table = []

    for i, nb_v in enumerate(nb_vertices_by_edges):
        negative_sampling_table +=\
            ([i] * int((nb_v**(3. / 4.)))
                * negative_table_parameter)


Numerically optimizing the loss function
~~~~~~~~~~~~~~~~~~~~~~~~~~~~~~~~~~~~~~~~

Optimising the loss function is performed numerically over the number of
epochs. At each iteration, we will compute the gradient of :math:`\mathcal{L}`.
Then the graph nodes are moved in the direction pointed by the gradient.
The movement of the nodes is performed by following geodesics in the
gradient direction. The key to obtain an embedding representing
accurately the dataset, is to move the nodes smoothly rather than brutal
movements. This is done by tuning the learning rate, such as at each
epoch all the nodes made small movements.

<<<<<<< HEAD
A first level loop iterates over the epochs, the table ``total_loss``
will record the value of :math:`L` at each iteration and help us track
the minimization of :math:`L`.

A second level nested loop iterates over each path in the previously
=======
A *first level* loop iterates over the epochs, the table ``total_loss``
will record the value of :math:`\mathcal{L}` at each iteration and help us track
the minimization of :math:`\mathcal{L}`.
A *second level* nested loop iterates over each path in the previously
>>>>>>> be23e5da
computed random walks. Observing these walks, notice that nodes having
many edges appear more often. Such nodes can be considered as important
crossroads and will therefore be subject to a greater number of
embedding updates. This is one of the main reasons why random walks have
proven to be effective in capturing the structure of graphs. The context
of each :math:`v_i` will be the set of nodes :math:`v_j` belonging to
the random walk from :math:`v_i`. The ``context_size`` specified earlier
will limit the length of the walk to be considered. Similarly, we use
the same ``context_size`` to limit the number of negative samples. We
find :math:`\phi_i` from the ``embeddings`` array.
<<<<<<< HEAD

A third level nested loop will iterate on each :math:`v_j` and
=======
A *third* and *fourth level* nested loops will iterate on each :math:`v_j` and
>>>>>>> be23e5da
:math:`v_k`. From within, we find :math:`\phi'_j` and :math:`\phi'_k`
then call the ``loss`` function to compute the gradient. Then the
Riemannian exponential map is applied to find the new value of
:math:`\phi_i` as we mentioned before.

.. code:: ipython3

    for epoch in range(max_epochs):
        total_loss = []
        for path in random_walks:

            for example_index, one_path in enumerate(path):
                context_index = path[max(
                    0, example_index - context_size):
                    min(example_index + context_size,
                    len(path))]
                negative_index =\
                    gs.random.randint(
                        negative_sampling_table.shape[0],
                        size=(len(context_index),
                        n_negative))
                negative_index =
                    negative_sampling_table[negative_index]

                example_embedding =
                    embeddings[one_path]
                for one_context_i, one_negative_i in
                    zip(context_index, negative_index):
                    context_embedding =
                        embeddings[one_context_i]
                    negative_embedding =
                        embeddings[one_negative_i]
                    l, g_ex = loss(
                        example_embedding,
                        context_embedding,
                        negative_embedding,
                        hyperbolic_manifold)
                    total_loss.append(l)

                    example_to_update =
                        embeddings[one_path]
                    embeddings[one_path] =
                        hyperbolic_manifold.metric.exp(
                        -lr * g_ex, example_to_update)
        logging.info(
            'iteration %d loss_value %f',
            epoch, sum(total_loss, 0) / len(total_loss))

.. parsed-literal::

    INFO: iteration 0 loss_value 1.819844
    INFO: iteration 14 loss_value 1.363593

Figure :ref:`embeddingiterations` shows how the node embeddings move at different iterations.

.. figure:: learning_graph_structured_data_h2_files/embedding_iterations.png
    :align: center
    :scale: 60%

    Embedding at different `epoch` iterations. :label:`embeddingiterations`<|MERGE_RESOLUTION|>--- conflicted
+++ resolved
@@ -766,18 +766,10 @@
 movements. This is done by tuning the learning rate, such as at each
 epoch all the nodes made small movements.
 
-<<<<<<< HEAD
 A first level loop iterates over the epochs, the table ``total_loss``
-will record the value of :math:`L` at each iteration and help us track
-the minimization of :math:`L`.
-
-A second level nested loop iterates over each path in the previously
-=======
-A *first level* loop iterates over the epochs, the table ``total_loss``
 will record the value of :math:`\mathcal{L}` at each iteration and help us track
 the minimization of :math:`\mathcal{L}`.
-A *second level* nested loop iterates over each path in the previously
->>>>>>> be23e5da
+A second level nested loop iterates over each path in the previously
 computed random walks. Observing these walks, notice that nodes having
 many edges appear more often. Such nodes can be considered as important
 crossroads and will therefore be subject to a greater number of
@@ -788,12 +780,8 @@
 will limit the length of the walk to be considered. Similarly, we use
 the same ``context_size`` to limit the number of negative samples. We
 find :math:`\phi_i` from the ``embeddings`` array.
-<<<<<<< HEAD
-
-A third level nested loop will iterate on each :math:`v_j` and
-=======
-A *third* and *fourth level* nested loops will iterate on each :math:`v_j` and
->>>>>>> be23e5da
+
+A third and fourth level nested loops will iterate on each :math:`v_j` and
 :math:`v_k`. From within, we find :math:`\phi'_j` and :math:`\phi'_k`
 then call the ``loss`` function to compute the gradient. Then the
 Riemannian exponential map is applied to find the new value of
