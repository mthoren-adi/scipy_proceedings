--- conflicted
+++ resolved
@@ -441,7 +441,6 @@
 
 In this example using Riemannian geometry, we observe that the choice of metric has an impact on the classification accuracy.
 There are published results that show how useful geometry can be
-<<<<<<< HEAD
 with this type of data (e.g :cite:`Wong2018`, :cite:`Ng2014`). We saw how to use the representation of points on the manifold as tangent vectors at a reference point to fit any machine learning algorithm, and compared the effect of different metrics on the space of symmetric positive-definite matrices. Another class of machine learning algorithms can be used very easily on manifolds with ``geomstats``: those that work with similarity matrices. With small datasets such as this one, we can easily compute the matrix of pairwise Riemannian distances:
 
  .. code:: ipython3
@@ -466,9 +465,7 @@
 .. parsed-literal::
 
     0.72
-=======
-with this type of data (e.g :cite:`Wong2018`, :cite:`Ng2014`). We saw how to use the representation of points on the manifold as tangent vectors at a reference point to fit any machine learning algorithm, and compared the effect of different metrics on the space of symmetric positive-definite matrices.
->>>>>>> 67001af6
+
 
 We see that in this case, using pairwise distances is slightly more discriminative than using directions (and distances) to the mean only.
 
