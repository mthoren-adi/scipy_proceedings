--- conflicted
+++ resolved
@@ -220,15 +220,15 @@
 Filtering Treants with tags
 ~~~~~~~~~~~~~~~~~~~~~~~~~~~
 Tags are individual strings that describe a Treant.
-Adding some tags to each of our Treants separately:
-
-.. code-block:: python
-
-   >>> b['maple'].tags.add('syrup', 'furniture', 'plant')
-   >>> b['sequoia'].tags.add('huge', 'plant')
-   >>> b['oak'].tags.add('for building', 'plant', 'building')
-   >>> b['elm'].tags.add('firewood', 'shady', 'paper',
-                         'plant', 'building')
+Settings the tags for each of our Treants separately:
+
+.. code-block:: python
+
+   >>> b['maple'].tags = ['syrup', 'furniture', 'plant']
+   >>> b['sequoia'].tags = ['huge', 'plant']
+   >>> b['oak'].tags = ['for building', 'plant', 'building']
+   >>> b['elm'].tags = ['firewood', 'shady', 'paper',
+                         'plant', 'building']
 
 we can now work with these tags in aggregate:
 
@@ -301,19 +301,19 @@
 .. code-block:: python
 
     # add categories to individual members
-    >>> b['oak'].categories.add({'age': 'adult', 
+    >>> b['oak'].categories = {'age': 'adult', 
+                               'type': 'deciduous',
+                               'bark': 'mossy'}
+    >>> b['elm'].categories = {'age': 'young',
+                               'type': 'deciduous',
+                               'bark': 'smooth'}
+    >>> b['maple'].categories = {'age': 'young',
                                  'type': 'deciduous',
-                                 'bark': 'mossy'})
-    >>> b['elm'].categories.add({'age': 'young',
-                                 'type': 'deciduous',
-                                 'bark': 'smooth'})
-    >>> b['maple'].categories.add({'age': 'young',
-                                   'type': 'deciduous',
-                                   'bark': 'mossy'})
-    >>> b['sequoia'].categories.add({'age': 'old',
-                                     'type': 'evergreen',
-                                     'bark': 'fibrous',
-                                     'home': 'california'})
+                                 'bark': 'mossy'}
+    >>> b['sequoia'].categories = {'age': 'old',
+                                   'type': 'evergreen',
+                                   'bark': 'fibrous',
+                                   'home': 'california'}
     
     # add value 'north america' to category 'continent'
     # for all members
@@ -324,31 +324,17 @@
 .. code-block:: python
 
     >>> b['sequoia'].categories
-<<<<<<< HEAD
-    <AggCategories({u'home': [u'california'], 
-                    u'age': [u'old'], 
-                    u'type': [u'evergreen'], 
-                    u'bark': [u'fibrous'], 
-                    u'continent': [u'north america']})>
-=======
     <AggCategories({'home': ['california'],
                     'age': ['old'],
                     'type': ['evergreen'],
                     'bark': [u'fibrous'],
                     'plant': ['tree']})>
->>>>>>> 3c8fe549
 
 The *aggregated* categories for all members in a Bundle are accessible via `datreant.core.Bundle.categories`, which gives a view of the categories with keys present in (common to) *every* member Treant:
 
 .. code-block:: python
 
     >>> b.categories
-<<<<<<< HEAD
-    <AggCategories({u'age': [u'adult', u'young', u'young', u'old'],
-                    u'type': [u'deciduous', u'deciduous', u'deciduous', u'evergreen'],
-                    u'bark': [u'mossy', u'smooth', u'mossy', u'fibrous'], 
-                    u'continent': [u'north america', u'north america', u'north america', u'north america']})>
-=======
     <AggCategories({'age': ['adult', 'young',
                             'young', 'old'],
                     'type': ['deciduous', 'deciduous',
@@ -357,7 +343,6 @@
                              'mossy', 'fibrous'],
                     'plant': ['tree', 'tree',
                               'tree', 'tree']})>
->>>>>>> 3c8fe549
 
 Each element of the list associated with a given key corresponds to the value for each member, in member order.
 Using `b.categories` is equivalent to `b.categories.all`; we can also access categories present among *any* member:
