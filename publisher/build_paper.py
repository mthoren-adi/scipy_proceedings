--- conflicted
+++ resolved
@@ -162,18 +162,6 @@
                 )
         out, err = run.communicate()
 
-<<<<<<< HEAD
-    if "Fatal" in out or run.returncode:
-        print("PDFLaTeX error output:")
-        print("=" * 80)
-        print(out)
-        print("=" * 80)
-        if err:
-            print(err)
-            print("=" * 80)
-
-=======
->>>>>>> 0559b125
     return out
 
 
