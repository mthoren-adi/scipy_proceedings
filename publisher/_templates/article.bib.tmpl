{{py:
def bibtex_caps(words):
    from string import ascii_uppercase
    return ''.join(w if (w not in ascii_uppercase) else '{%s}' % w for w in words)
}}

@InProceedings{ {{'-'.join([article['paper_id'], proceedings['citation_key']])}},
  author    = { {{bibtex_caps(' and '.join(article['author']))}} },
  title     = { {{bibtex_caps(article['title'])}} },
  booktitle = { {{bibtex_caps(proceedings['title']['full'])}} },
  pages     = { {{' - '.join([str(article['page']['start']), str(article['page']['stop'])])}} },
  year      = { {{proceedings['year']}} },
<<<<<<< HEAD
  editor    = { {{bibtex_caps(' and '.join(proceedings['editor']))}} }
=======
  editor    = { {{bibtex_caps(' and '.join(proceedings['editor']))}} },
  doi       = { {{article['doi']}} }
>>>>>>> a356afc3
}<|MERGE_RESOLUTION|>--- conflicted
+++ resolved
@@ -10,10 +10,6 @@
   booktitle = { {{bibtex_caps(proceedings['title']['full'])}} },
   pages     = { {{' - '.join([str(article['page']['start']), str(article['page']['stop'])])}} },
   year      = { {{proceedings['year']}} },
-<<<<<<< HEAD
-  editor    = { {{bibtex_caps(' and '.join(proceedings['editor']))}} }
-=======
   editor    = { {{bibtex_caps(' and '.join(proceedings['editor']))}} },
   doi       = { {{article['doi']}} }
->>>>>>> a356afc3
 }