<h1>Scholarship Recipients</h1>

<div id="scipy_scholarship">

  <ul>

    {{for student in scipy_scholarship}}
      <li>{{html_quote(student['name']) | html}},
      <em>{{html_quote(student['org']) | html}}
<<<<<<< HEAD
          {{if student.get('location')}}, 
          {{html_quote(student['location']) | html}} {{endif}}</em>
      </li>
    {{endfor}}

  </ul>

</div>

<h1>Jump Trading and NumFOCUS Diversity Scholarship Recipients</h1>

<div id="diversity_scholarship">

  <ul>

    {{for student in diversity_scholarship}}
      <li>{{html_quote(student['name']) | html}},
      <em>{{html_quote(student['org']) | html}}
          {{if student.get('location')}}, 
          {{html_quote(student['location']) | html}}{{endif}}</em>
=======
          {{if student['location']}}, {{endif}}
          {{html_quote(student['location']) | html}}</em>
>>>>>>> 3bee15de
      </li>
    {{endfor}}

  </ul>

</div>

</body>

</html><|MERGE_RESOLUTION|>--- conflicted
+++ resolved
@@ -7,8 +7,7 @@
     {{for student in scipy_scholarship}}
       <li>{{html_quote(student['name']) | html}},
       <em>{{html_quote(student['org']) | html}}
-<<<<<<< HEAD
-          {{if student.get('location')}}, 
+          {{if student.get('location')}},
           {{html_quote(student['location']) | html}} {{endif}}</em>
       </li>
     {{endfor}}
@@ -26,12 +25,8 @@
     {{for student in diversity_scholarship}}
       <li>{{html_quote(student['name']) | html}},
       <em>{{html_quote(student['org']) | html}}
-          {{if student.get('location')}}, 
+          {{if student.get('location')}},
           {{html_quote(student['location']) | html}}{{endif}}</em>
-=======
-          {{if student['location']}}, {{endif}}
-          {{html_quote(student['location']) | html}}</em>
->>>>>>> 3bee15de
       </li>
     {{endfor}}
 
