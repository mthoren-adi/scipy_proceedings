--- conflicted
+++ resolved
@@ -19,11 +19,9 @@
 toc_conf   = conf.toc_conf
 proc_conf  = conf.proc_conf
 dirs       = conf.dirs
-<<<<<<< HEAD
 xref_conf = conf.xref_conf
-=======
 papers_dir = conf.papers_dir
->>>>>>> a588d613
+
 
 
 def paper_stats(paper_id, start):
